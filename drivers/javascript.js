--- conflicted
+++ resolved
@@ -299,15 +299,10 @@
       script => this.appendJSFile(script)
     ));
 
-<<<<<<< HEAD
-    if (("debug" in config) && Array.isArray(config.debug)) {
-      config.debug.forEach(d => this.debugByLine(d.path, d.line));
-=======
     if (Array.isArray(config.debugByLine)) {
       config.debugByLine.forEach(entry => {
         this.debugByLine(entry.path, entry.line);
       });
->>>>>>> 6150ec5f
     }
 
     this.parseSources();
