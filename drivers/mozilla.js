"use strict";

/*
const fs = require("fs").promises;
*/
const path = require("path");
const JSDriver = require("./javascript");
const XPCOMClassesData = require("./utilities/mozilla/xpcom-classes");
const getLiteralLocations = require("./utilities/mozilla/getLiteralLocations");

class MozillaDriver {
  constructor(rootDir, options = {}) {
    /**
     * The root directory.
     * @private
     */
    this.rootDir = rootDir;

    /**
     * Configuration options.
     * @private
     */
    this.options = options;

    this.cwd = process.cwd();
    this.fullRoot = path.resolve(this.cwd, this.rootDir);

    this.ctorNameToContractIDs = new Map(/*
      constructor name: [ contract id, ... ]
    */);

    this.xpcomComponents = new WeakSet(/*
      AST node, ...
    */);

    this.sourceToDriver = new Map(/*
      pathToFile: MozillaJSDriver || MozillaHTMLDriver
    */);

    this.nodeToDriver = new Map(/* node: JSDriver */);

    this.ignoredNodes = new Set(/* node */);

    this.asyncQueue = null;
  }

  async analyzeByConfiguration(config, options) {
    if (config.type === "javascript")
      return await this.analyzeByJSConfiguration(config, options);
    throw new Error("Unsupported configuration type");
  }

  async analyzeByJSConfiguration(config, options) {
    this.startingMarkAsync = config.markAsync;

    this.scheduledConfigs = [config];
    let topMarkAsync = null, topAsyncRefs = new Map();
    this.asyncQueue = [];

    for (let i = 0; i < this.scheduledConfigs.length; i++) {
      const currentConfig = this.scheduledConfigs[i];
      if (!this.sourceToDriver.has(currentConfig.markAsync.path)) {
        await this.buildSubDriver(currentConfig, options);
      }

      const subDriver = this.sourceToDriver.get(currentConfig.markAsync.path);
      let {markAsync, asyncRefs} = await subDriver.analyzeByConfiguration(currentConfig);

      while (this.asyncQueue.length)
        await this.asyncQueue.shift()();

      if (i === 0)
        topMarkAsync = markAsync;
      asyncRefs.forEach((value, key) => {
        if (!topAsyncRefs.has(key))
          topAsyncRefs.set(key, value);
      });

      Array.from(subDriver.ignoredNodes.values).forEach(value => this.ignoredNodes.add(value));
    }

    return {
      markAsync: topMarkAsync,
      asyncRefs: topAsyncRefs
    };
  }

  async buildSubDriver(config, options) {
    let driver;
    if (config.type === "javascript") {
      driver = new MozillaJSDriver(this, config.root, options);
    }
    this.sourceToDriver.set(config.markAsync.path, driver);
  }

  async gatherXPCOMClassData() {
    const data = await XPCOMClassesData(this.fullRoot);

    data.forEach(item => {
      if (!Reflect.ownKeys(item).includes("constructor") ||
          !Reflect.ownKeys(item).includes("contract_ids"))
        return;
      if (this.ctorNameToContractIDs.has(item.constructor)) {
        console.error(this.ctorNameToContractIDs.get(item.constructor));
        console.error(item);
        throw new Error("duplicated constructor name");
      }
      this.ctorNameToContractIDs.set(
        item.constructor,
        item.contract_ids
      );
    });
    console.log("ctorName count:" + this.ctorNameToContractIDs.size);
  }

  async findXPCOMComponents(name, scope) {
    const contractIds = this.ctorNameToContractIDs.get(name);
    if (!contractIds) {
      return;
    }

    const variable = scope.set.get(name);
    const definition = variable.defs[0];
    this.xpcomComponents.add(definition.node);

    let contractLocations = await Promise.all(contractIds.map(
      contract => getLiteralLocations(this.fullRoot, contract)
    ));
    contractLocations = contractLocations.flat().filter(Boolean);
    console.log(JSON.stringify(contractLocations, null, 2));
    throw new Error("Not yet implemented");

    // This is where we add to this.scheduledConfigs.
    /* XXX to-do:
    Match contract ID's to additional scopes
    Match IDL files
    Load additional scopes
    */
  }

  async gatherXPTData() {
    // objdir/config/makefiles/xpidl/*.xpt
    throw new Error("Not yet implemented");
  }

  getNodeName(node) {
    const subDriver = this.nodeToDriver.get(node);
    return subDriver.getNodeName(node);
  }

  serializeNode(node) {
    const subDriver = this.nodeToDriver.get(node);
    let rv = subDriver.serializeNode(node);
    if (this.xpcomComponents.has(node))
      rv += ", XPCOM component";
    return rv;
  }

  isAsyncSyntaxError(node) {
    const subDriver = this.nodeToDriver.get(node);
    return (subDriver.isAsyncSyntaxError(node) || this.xpcomComponents.has(node))
  }
}

class MozillaJSDriver extends JSDriver {
  constructor(owner, rootDir, options) {
    super(rootDir, options);
    this.mozillaDriver = owner;
  }

  /**
   * Add extra listeners for special metadata.
   *
   * @param {MultiplexListeners} traverseListeners
   * @private
   */
  appendExtraListeners(traverseListeners) {
    traverseListeners.append(this.nodeToDriverListener());
    traverseListeners.append(this.exportedSymbolsListener());
  }

  nodeToDriverListener() {
    const nodeToDriver = this.mozillaDriver.nodeToDriver;
    return {
      enter: (node) => {
        nodeToDriver.set(node, this);
      }
    }
  }

  exportedSymbolsListener() {
    const driver = this;
    return {
<<<<<<< HEAD
      async enter(node) {
        let scope = driver.nodeToScope.get(node);
=======
      enter: (node) => {
        let scope = this.nodeToScope.get(node);
>>>>>>> 6150ec5f
        // JSM scope check?
        if (scope.upper)
          return;

        if ((node.type === "VariableDeclarator") &&
            (driver.getNodeName(node.id) === "EXPORTED_SYMBOLS") &&
            (node.init.type === "ArrayExpression")) {
<<<<<<< HEAD
          await driver.handleExportedSymbols(node.init.elements, scope);
=======
          this.mozillaDriver.asyncQueue.push(async () =>
            await this.handleExportedSymbols(node.init.elements, scope)
          );
>>>>>>> 6150ec5f
        }
        else if ((node.type === "AssignmentExpression") &&
                 (driver.getNodeName(node.left) === "EXPORTED_SYMBOLS") &&
                 (node.right.type === "ArrayExpression")) {
<<<<<<< HEAD
          await driver.handleExportedSymbols(node.right.elements, scope);
=======
          this.mozillaDriver.asyncQueue.push(async () => {
            await this.handleExportedSymbols(node.right.elements, scope);
          });
>>>>>>> 6150ec5f
        }
      }
    };
  }

  async handleExportedSymbols(exported, scope) {
<<<<<<< HEAD
    exported.map(n => JSON.parse(this.getNodeName(n))).forEach(
      name => this.mozillaDriver.findXPCOMComponents(name, scope)
    );
=======
    const names = exported.map(n => this.getNodeName(n));
    for (let i = 0; i < names.length; i++) {
      const name = JSON.parse(names[i]);
      await this.mozillaDriver.findXPCOMComponents(name, scope);
    }
>>>>>>> 6150ec5f
  }

  QueryInterfaceListener() {
    return {
      enter: (node) => {
        if ((node.type === "Property") && (this.getNodeName(node) === "QueryInterface")) {
          let ctorNode = this.getConstructorFunction(this.prototypeStack[0]);
          if (!ctorNode)
            return;
          throw new Error("Not yet implemented");
        }
      },
    }
  }
}


module.exports = MozillaDriver;<|MERGE_RESOLUTION|>--- conflicted
+++ resolved
@@ -191,13 +191,8 @@
   exportedSymbolsListener() {
     const driver = this;
     return {
-<<<<<<< HEAD
-      async enter(node) {
-        let scope = driver.nodeToScope.get(node);
-=======
       enter: (node) => {
         let scope = this.nodeToScope.get(node);
->>>>>>> 6150ec5f
         // JSM scope check?
         if (scope.upper)
           return;
@@ -205,41 +200,27 @@
         if ((node.type === "VariableDeclarator") &&
             (driver.getNodeName(node.id) === "EXPORTED_SYMBOLS") &&
             (node.init.type === "ArrayExpression")) {
-<<<<<<< HEAD
-          await driver.handleExportedSymbols(node.init.elements, scope);
-=======
           this.mozillaDriver.asyncQueue.push(async () =>
             await this.handleExportedSymbols(node.init.elements, scope)
           );
->>>>>>> 6150ec5f
         }
         else if ((node.type === "AssignmentExpression") &&
                  (driver.getNodeName(node.left) === "EXPORTED_SYMBOLS") &&
                  (node.right.type === "ArrayExpression")) {
-<<<<<<< HEAD
-          await driver.handleExportedSymbols(node.right.elements, scope);
-=======
           this.mozillaDriver.asyncQueue.push(async () => {
             await this.handleExportedSymbols(node.right.elements, scope);
           });
->>>>>>> 6150ec5f
         }
       }
     };
   }
 
   async handleExportedSymbols(exported, scope) {
-<<<<<<< HEAD
-    exported.map(n => JSON.parse(this.getNodeName(n))).forEach(
-      name => this.mozillaDriver.findXPCOMComponents(name, scope)
-    );
-=======
     const names = exported.map(n => this.getNodeName(n));
     for (let i = 0; i < names.length; i++) {
       const name = JSON.parse(names[i]);
       await this.mozillaDriver.findXPCOMComponents(name, scope);
     }
->>>>>>> 6150ec5f
   }
 
   QueryInterfaceListener() {
